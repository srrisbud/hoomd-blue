# Maintainer: joaander

##################################
## find the threads library
find_package(Threads)

include_directories(${PYTHON_INCLUDE_DIR})

# find ZLIB
if (ENABLE_ZLIB)
find_package(ZLIB REQUIRED)

include_directories(${ZLIB_INCLUDE_DIR})
endif (ENABLE_ZLIB)

if (ENABLE_OCELOT)
find_library(OCELOT_LIBRARY NAMES ocelot)
# override the CUDART library
set (CUDA_CUDART_LIBRARY ${OCELOT_LIBRARY} CACHE STRING "ENABLE_OCELOT forces replacement of CUDART with ocelot" FORCE)

if (OCELOT_LIBRARY)
    mark_as_advanced(OCELOT_LIBRARY)
endif (OCELOT_LIBRARY)

endif (ENABLE_OCELOT)


################################
## Define common libraries used by every target in HOOMD
if (WIN32)
    set(HOOMD_COMMON_LIBS ${PYTHON_LIBRARIES} ${WINSOCK_LIB})
else (WIN32)
    set(BOOST_LIBS ${Boost_THREAD_LIBRARY}
            ${Boost_FILESYSTEM_LIBRARY}
            ${Boost_PROGRAM_OPTIONS_LIBRARY}
            ${Boost_SIGNALS_LIBRARY}
            ${Boost_IOSTREAMS_LIBRARY}
            )

<<<<<<< HEAD
    if (PY_3K)
        set(BOOST_LIBS ${BOOST_LIBS} ${Boost_PYTHON3_LIBRARY})
    else()
        set(BOOST_LIBS ${BOOST_LIBS} ${Boost_PYTHON_LIBRARY})
    endif()
=======
    set(BOOST_LIBS ${BOOST_LIBS} ${Boost_PYTHON_LIBRARY})
>>>>>>> 70b78587

    if (Boost_SYSTEM_LIBRARY)
        set(BOOST_LIBS ${BOOST_LIBS} ${Boost_SYSTEM_LIBRARY})
    endif (Boost_SYSTEM_LIBRARY)


    # these libraries are needed for MPI
    if (Boost_MPI_LIBRARY AND Boost_SERIALIZATION_LIBRARY)
       set(BOOST_LIBS ${BOOST_LIBS} ${Boost_MPI_LIBRARY} ${Boost_SERIALIZATION_LIBRARY})
    endif (Boost_MPI_LIBRARY AND Boost_SERIALIZATION_LIBRARY)

    ## An update to to CentOS5's python broke linking of the hoomd exe. According
    ## to an ancient post online, adding -lutil fixed this in python 2.2
    set(ADDITIONAL_LIBS "")
    if (UNIX AND NOT APPLE)
        find_library(UTIL_LIB util /usr/lib)
        find_library(DL_LIB dl /usr/lib)
        set(ADDITIONAL_LIBS ${UTIL_LIB} ${DL_LIB})
        if (DL_LIB AND UTIL_LIB)
        mark_as_advanced(UTIL_LIB DL_LIB)
        endif (DL_LIB AND UTIL_LIB)
    endif (UNIX AND NOT APPLE)

    set(HOOMD_COMMON_LIBS
            ${PYTHON_LIBRARIES}
            ${BOOST_LIBS}
            ${CMAKE_THREAD_LIBS_INIT}
            ${ZLIB_LIBRARIES}
            ${ADDITIONAL_LIBS}
            )
endif (WIN32)

if (ENABLE_MPI)
    # Check that we can compile a program against the Boost Libraries
    set(CMAKE_REQUIRED_LIBRARIES ${HOOMD_COMMON_LIBS} ${MPI_LIBRARY} ${MPI_EXTRA_LIBRARY})
    set(CMAKE_REQUIRED_FLAGS ${MPI_LINK_FLAGS} ${MPI_COMPILE_FLAGS})
    include(CheckLibraryExists)
    CHECK_LIBRARY_EXISTS("${Boost_MPI_LIBRARY}" exit "" BOOST_CAN_COMPILE)
    if (NOT BOOST_CAN_COMPILE)
       message(WARNING "Cannot link against Boost.MPI. Disabling MPI.")
       set(ENABLE_MPI FALSE CACHE BOOL "Enable the compilation of the MPI communication code" FORCE)
    endif(NOT BOOST_CAN_COMPILE)

    list(APPEND HOOMD_COMMON_LIBS ${MPI_LIBRARY} ${MPI_EXTRA_LIBRARY})
endif (ENABLE_MPI)

if (ENABLE_CUDA)
    list(APPEND HOOMD_COMMON_LIBS ${CUDA_LIBRARIES} ${CUDA_cufft_LIBRARY})
endif (ENABLE_CUDA)<|MERGE_RESOLUTION|>--- conflicted
+++ resolved
@@ -37,15 +37,7 @@
             ${Boost_IOSTREAMS_LIBRARY}
             )
 
-<<<<<<< HEAD
-    if (PY_3K)
-        set(BOOST_LIBS ${BOOST_LIBS} ${Boost_PYTHON3_LIBRARY})
-    else()
-        set(BOOST_LIBS ${BOOST_LIBS} ${Boost_PYTHON_LIBRARY})
-    endif()
-=======
     set(BOOST_LIBS ${BOOST_LIBS} ${Boost_PYTHON_LIBRARY})
->>>>>>> 70b78587
 
     if (Boost_SYSTEM_LIBRARY)
         set(BOOST_LIBS ${BOOST_LIBS} ${Boost_SYSTEM_LIBRARY})
