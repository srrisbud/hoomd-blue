--- conflicted
+++ resolved
@@ -654,10 +654,9 @@
             m_impropers_changed = true;
             }
 
-<<<<<<< HEAD
         //! Remove tags of ghost particles
         virtual void removeGhostParticleTags();
-=======
+
         // check if box is sufficiently large for communication
         void checkBoxSize()
             {
@@ -671,7 +670,6 @@
                 throw std::runtime_error("Error during communication");
                 }
             }
->>>>>>> 53209e21
 
     private:
         std::vector<pdata_element> m_sendbuf;  //!< Buffer for particles that are sent
