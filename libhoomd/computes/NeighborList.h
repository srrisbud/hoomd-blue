--- conflicted
+++ resolved
@@ -352,7 +352,6 @@
             forceUpdate();
             }
 
-<<<<<<< HEAD
         //! Return the requested ghost layer width
         virtual Scalar getGhostLayerWidth() const
             {
@@ -362,8 +361,6 @@
             return rmax;
             }
 
-=======
->>>>>>> 6bd4b36c
         Scalar getMaximumDiameter()
             {
             return m_d_max;
@@ -515,11 +512,8 @@
         void slotGlobalParticleNumberChange()
             {
             m_want_exclusions = true;
-<<<<<<< HEAD
-=======
 
             reallocate();
->>>>>>> 6bd4b36c
             }
     };
 
