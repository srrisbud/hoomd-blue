/*
Highly Optimized Object-oriented Many-particle Dynamics -- Blue Edition
(HOOMD-blue) Open Source Software License Copyright 2008-2011 Ames Laboratory
Iowa State University and The Regents of the University of Michigan All rights
reserved.

HOOMD-blue may contain modifications ("Contributions") provided, and to which
copyright is held, by various Contributors who have granted The Regents of the
University of Michigan the right to modify and/or distribute such Contributions.

You may redistribute, use, and create derivate works of HOOMD-blue, in source
and binary forms, provided you abide by the following conditions:

* Redistributions of source code must retain the above copyright notice, this
list of conditions, and the following disclaimer both in the code and
prominently in any materials provided with the distribution.

* Redistributions in binary form must reproduce the above copyright notice, this
list of conditions, and the following disclaimer in the documentation and/or
other materials provided with the distribution.

* All publications and presentations based on HOOMD-blue, including any reports
or published results obtained, in whole or in part, with HOOMD-blue, will
acknowledge its use according to the terms posted at the time of submission on:
http://codeblue.umich.edu/hoomd-blue/citations.html

* Any electronic documents citing HOOMD-Blue will link to the HOOMD-Blue website:
http://codeblue.umich.edu/hoomd-blue/

* Apart from the above required attributions, neither the name of the copyright
holder nor the names of HOOMD-blue's contributors may be used to endorse or
promote products derived from this software without specific prior written
permission.

Disclaimer

THIS SOFTWARE IS PROVIDED BY THE COPYRIGHT HOLDER AND CONTRIBUTORS ``AS IS'' AND
ANY EXPRESS OR IMPLIED WARRANTIES, INCLUDING, BUT NOT LIMITED TO, THE IMPLIED
WARRANTIES OF MERCHANTABILITY, FITNESS FOR A PARTICULAR PURPOSE, AND/OR ANY
WARRANTIES THAT THIS SOFTWARE IS FREE OF INFRINGEMENT ARE DISCLAIMED.

IN NO EVENT SHALL THE COPYRIGHT HOLDER OR CONTRIBUTORS BE LIABLE FOR ANY DIRECT,
INDIRECT, INCIDENTAL, SPECIAL, EXEMPLARY, OR CONSEQUENTIAL DAMAGES (INCLUDING,
BUT NOT LIMITED TO, PROCUREMENT OF SUBSTITUTE GOODS OR SERVICES; LOSS OF USE,
DATA, OR PROFITS; OR BUSINESS INTERRUPTION) HOWEVER CAUSED AND ON ANY THEORY OF
LIABILITY, WHETHER IN CONTRACT, STRICT LIABILITY, OR TORT (INCLUDING NEGLIGENCE
OR OTHERWISE) ARISING IN ANY WAY OUT OF THE USE OF THIS SOFTWARE, EVEN IF
ADVISED OF THE POSSIBILITY OF SUCH DAMAGE.
*/

// Maintainer: ndtrung

#include "QuaternionMath.h"
#include "TwoStepNPTRigidGPU.cuh"

#ifdef WIN32
#include <cassert>
#else
#include <assert.h>
#endif

/*! \file TwoStepNPTRigidGPU.cu
    \brief Defines GPU kernel code for NPT integration on the GPU. Used by TwoStepNPTRigidGPU.
*/

// Flag for invalid particle index, identical to the sentinel value NO_INDEX in RigidData.h
#define INVALID_INDEX 0xffffffff

/*! Maclaurine expansion
    \param x Point to take the expansion

*/
__device__ Scalar nph_maclaurin_series(Scalar x)
    {
    Scalar x2, x4;
    x2 = x * x;
    x4 = x2 * x2;
    return (Scalar(1.0) + Scalar(1.0/6.0) * x2 + Scalar(1.0/120.0) * x4 + Scalar(1.0/5040.0) * x2 * x4 + Scalar(1.0/362880.0) * x4 * x4);
    }

/*! Kernel to zero virial contribution from particles from rigid bodies
    \param d_virial_rigid Virial contribution from particles in rigid bodies
    \param local_num Number of particles in this card
*/
extern "C" __global__ void gpu_nph_rigid_zero_virial_rigid_kernel(Scalar *d_virial_rigid, 
                                                                 unsigned int local_num)
    {
    int idx = blockIdx.x * blockDim.x + threadIdx.x; // particle's index

    if (idx < local_num)
        {
        d_virial_rigid[idx] = 0;
        }

    }

/*! Takes the first half-step forward for rigid bodies in the velocity-verlet NVT integration 
    \param rdata_com Body center of mass
    \param d_rigid_group Body group
    \param n_group_bodies Number of rigid bodies in my group
    \param n_bodies Total umber of rigid bodies
    \param box Box dimensions for periodic boundary condition handling
    \param npt_rdata_dilation Volume scaling factor
    \param npt_rdata_dimension System dimensionality
    \param npt_rdata_new box New box sizes
*/

<<<<<<< HEAD
extern "C" __global__ void gpu_nph_rigid_remap_kernel(Scalar4* rdata_com,
=======
extern "C" __global__ void gpu_nph_rigid_remap_kernel(float4 *rdata_com,
>>>>>>> 0692a130
                                                      unsigned int *d_rigid_group,
                                                      unsigned int n_group_bodies,
                                                      unsigned int n_bodies, 
                                                      BoxDim box,
<<<<<<< HEAD
                                                      Scalar npt_rdata_dilation,
                                                      unsigned int npt_rdata_dimension,
                                                      Scalar4* npt_rdata_new_box)
=======
                                                      float nph_rdata_dilation,
                                                      unsigned int nph_rdata_dimension,
                                                      float4 *nph_rdata_new_box)
>>>>>>> 0692a130
    {
    unsigned int group_idx = blockIdx.x * blockDim.x + threadIdx.x;
    if (group_idx >= n_group_bodies)
        return;

    unsigned int idx_body = d_rigid_group[group_idx];

<<<<<<< HEAD
    Scalar oldlo, oldhi, ctr;
    Scalar3 pos, delta;

    Scalar3 lo = box.getLo();
    Scalar3 hi = box.getHi();
    Scalar3 L = box.getL();

    Scalar4 com = rdata_com[idx_body];

    delta.x = com.x - lo.x;
    delta.y = com.y - lo.y;
    delta.z = com.z - lo.z;

    pos.x = Scalar(1.0) / L.x * delta.x;
    pos.y = Scalar(1.0) / L.y * delta.y;
    pos.z = Scalar(1.0) / L.z * delta.z;

    // reset box to new size/shape
    oldlo = lo.x;
    oldhi = hi.x;
    ctr = Scalar(0.5) * (oldlo + oldhi);
    lo.x = (oldlo - ctr) * npt_rdata_dilation + ctr;
    hi.x = (oldhi - ctr) * npt_rdata_dilation + ctr;
    L.x = hi.x - lo.x;

    oldlo = lo.y;
    oldhi = hi.y;
    ctr = Scalar(0.5) * (oldlo + oldhi);
    lo.y = (oldlo - ctr) * npt_rdata_dilation + ctr;
    hi.y = (oldhi - ctr) * npt_rdata_dilation + ctr;
    L.y = hi.y - lo.y;

    if (npt_rdata_dimension == 3)
        {
        oldlo = lo.z;
        oldhi = hi.z;
        ctr = Scalar(0.5) * (oldlo + oldhi);
        lo.z = (oldlo - ctr) * npt_rdata_dilation + ctr;
        hi.z = (oldhi - ctr) * npt_rdata_dilation + ctr;
        L.z = hi.z - lo.z;
        }

    // convert rigid body COMs back to box coords
    Scalar3 newboxlo = -L/Scalar(2.0);
    pos = L * pos + newboxlo;
=======
    Scalar3 curL = box.getL();
    float3 L;

    // reset box to new size/shape
    L.x = curL.x * nph_rdata_dilation;
    L.y = curL.y * nph_rdata_dilation;
    if (nph_rdata_dimension == 3)
        L.z = curL.z * nph_rdata_dilation;
    
    // copy and setL 
    BoxDim newBox = box;
    newBox.setL(L);

    float4 com = rdata_com[idx_body];
    Scalar3 f = box.makeFraction(make_scalar3(com.x, com.y, com.z));
    Scalar3 pos = newBox.makeCoordinates(f);
>>>>>>> 0692a130

    // write out results
    rdata_com[idx_body] = make_scalar4(pos.x, pos.y, pos.z, 0);

    if (idx_body == 0)
        {
<<<<<<< HEAD
        *npt_rdata_new_box = make_scalar4(L.x, L.y, L.z, 0);
=======
        *(nph_rdata_new_box) = make_float4(L.x, L.y, L.z, 0.0f);
>>>>>>> 0692a130
        }
    }


#pragma mark RIGID_STEP_ONE_KERNEL
/*! Takes the first half-step forward for rigid bodies in the velocity-verlet NVT integration 
    \param rdata_com Body center of mass
    \param rdata_vel Body velocity
    \param rdata_angmom Angular momentum
    \param rdata_angvel Angular velocity
    \param rdata_orientation Quaternion
    \param rdata_body_image Body image 
    \param rdata_conjqm Conjugate quaternion momentum
    \param d_rigid_mass Body mass
    \param d_rigid_mi Body inertia moments
    \param n_group_bodies Number of rigid bodies in my group
    \param d_rigid_force Body forces
    \param d_rigid_torque Body torques
    \param d_rigid_group Body indices
    \param n_bodies Total umber of rigid bodies
    \param npt_rdata_epsilon_dot Barostat velocity
    \param npt_rdata_partial_Ksum_t Body translational kinetic energy 
    \param npt_rdata_partial_Ksum_r Body rotation kinetic energy
    \param npt_rdata_nf_t Translational degrees of freedom
    \param npt_rdata_nf_r Translational degrees of freedom
    \param npt_rdata_dimension System dimesion
    \param box Box dimensions for periodic boundary condition handling
    \param deltaT Timestep 
    
*/

extern "C" __global__ void gpu_nph_rigid_step_one_body_kernel(Scalar4* rdata_com, 
                                                            Scalar4* rdata_vel, 
                                                            Scalar4* rdata_angmom, 
                                                            Scalar4* rdata_angvel,
                                                            Scalar4* rdata_orientation, 
                                                            int3* rdata_body_image, 
                                                            Scalar4* rdata_conjqm,
                                                            Scalar *d_rigid_mass,
                                                            Scalar4 *d_rigid_mi,
                                                            Scalar4 *d_rigid_force,
                                                            Scalar4 *d_rigid_torque,
                                                            unsigned int *d_rigid_group, 
                                                            unsigned int n_group_bodies,  
                                                            unsigned int n_bodies, 
                                                            Scalar npt_rdata_epsilon_dot, 
                                                            Scalar* npt_rdata_partial_Ksum_t, 
                                                            Scalar* npt_rdata_partial_Ksum_r,
                                                            unsigned int npt_rdata_nf_t,
                                                            unsigned int npt_rdata_nf_r,
                                                            unsigned int npt_rdata_dimension, 
                                                            BoxDim box, 
                                                            Scalar deltaT)
    {
    unsigned int group_idx = blockIdx.x * blockDim.x + threadIdx.x;

    if (group_idx >= n_group_bodies)
        return;

    // do velocity verlet update
    // v(t+deltaT/2) = v(t) + (1/2)a*deltaT
    // r(t+deltaT) = r(t) + v(t+deltaT/2)*deltaT
    Scalar body_mass;
    Scalar4 moment_inertia, com, vel, orientation, ex_space, ey_space, ez_space, force, torque, conjqm;
    int3 body_image;
    Scalar4 mbody, tbody, fquat;

    Scalar dt_half = Scalar(0.5) * deltaT;
    Scalar onednft, onednfr, tmp, scale_t, scale_r, scale_v, akin_t, akin_r;

    onednft = Scalar(1.0) + (Scalar) (npt_rdata_dimension) / (Scalar) (npt_rdata_nf_t+npt_rdata_nf_r);
    onednfr = (Scalar) (npt_rdata_dimension) / (Scalar) (npt_rdata_nf_t+npt_rdata_nf_r);

    tmp = Scalar(-1.0) * dt_half * onednft * npt_rdata_epsilon_dot;
    scale_t = __expf(tmp);
    tmp = Scalar(-1.0) * dt_half * onednfr * npt_rdata_epsilon_dot;
    scale_r = __expf(tmp);
    tmp = dt_half * npt_rdata_epsilon_dot;
    scale_v = deltaT * __expf(tmp) * nph_maclaurin_series(tmp);

    unsigned int idx_body = d_rigid_group[group_idx];
    body_mass = d_rigid_mass[idx_body];
    moment_inertia = d_rigid_mi[idx_body];
    com = rdata_com[idx_body];
    vel = rdata_vel[idx_body];
    orientation = rdata_orientation[idx_body];
    body_image = rdata_body_image[idx_body];
    force = d_rigid_force[idx_body];
    torque = d_rigid_torque[idx_body];
    conjqm = rdata_conjqm[idx_body];

    exyzFromQuaternion(orientation, ex_space, ey_space, ez_space);

    // update velocity
    Scalar dtfm = dt_half / body_mass;

    Scalar4 vel2;
    vel2.x = vel.x + dtfm * force.x;
    vel2.y = vel.y + dtfm * force.y;
    vel2.z = vel.z + dtfm * force.z;
    vel2.x *= scale_t;
    vel2.y *= scale_t;
    vel2.z *= scale_t;
    vel2.w = vel.w;

    tmp = vel2.x * vel2.x + vel2.y * vel2.y + vel2.z * vel2.z;
    akin_t = body_mass * tmp;

    // update position
    Scalar3 pos2;
    pos2.x = com.x + vel2.x * scale_v;
    pos2.y = com.y + vel2.y * scale_v;
    pos2.z = com.z + vel2.z * scale_v;

    // time to fix the periodic boundary conditions
    box.wrap(pos2, body_image);

    matrix_dot(ex_space, ey_space, ez_space, torque, tbody);
    quatvec(orientation, tbody, fquat);

    Scalar4 conjqm2;
    conjqm2.x = conjqm.x + deltaT * fquat.x;
    conjqm2.y = conjqm.y + deltaT * fquat.y;
    conjqm2.z = conjqm.z + deltaT * fquat.z;
    conjqm2.w = conjqm.w + deltaT * fquat.w;

    conjqm2.x *= scale_r;
    conjqm2.y *= scale_r;
    conjqm2.z *= scale_r;
    conjqm2.w *= scale_r;

    // use no_squish rotate to update p and q
    no_squish_rotate(3, conjqm2, orientation, moment_inertia, dt_half);
    no_squish_rotate(2, conjqm2, orientation, moment_inertia, dt_half);
    no_squish_rotate(1, conjqm2, orientation, moment_inertia, deltaT);
    no_squish_rotate(2, conjqm2, orientation, moment_inertia, dt_half);
    no_squish_rotate(3, conjqm2, orientation, moment_inertia, dt_half);

    // update the exyz_space
    // transform p back to angmom
    // update angular velocity
    Scalar4 angmom2;
    exyzFromQuaternion(orientation, ex_space, ey_space, ez_space);
    invquatvec(orientation, conjqm2, mbody);
    transpose_dot(ex_space, ey_space, ez_space, mbody, angmom2);

    angmom2.x *= Scalar(0.5);
    angmom2.y *= Scalar(0.5);
    angmom2.z *= Scalar(0.5);

    Scalar4 angvel2;
    computeAngularVelocity(angmom2, moment_inertia, ex_space, ey_space, ez_space, angvel2);

    akin_r = angmom2.x * angvel2.x + angmom2.y * angvel2.y + angmom2.z * angvel2.z;

    // write out the results (MEM_TRANSFER: ? bytes)
    rdata_com[idx_body] = make_scalar4(pos2.x, pos2.y, pos2.z, com.w);
    rdata_vel[idx_body] = vel2;
    rdata_angmom[idx_body] = angmom2;
    rdata_angvel[idx_body] = angvel2;
    rdata_orientation[idx_body] = orientation;
    rdata_body_image[idx_body] = body_image;
    rdata_conjqm[idx_body] = conjqm2;

    npt_rdata_partial_Ksum_t[group_idx] = akin_t;
    npt_rdata_partial_Ksum_r[group_idx] = akin_r;
    }

/*! \param rigid_data Rigid body data to step forward 1/2 step
    \param d_group_members Device array listing the indicies of the mebers of the group to integrate
    \param group_size Number of members in the group
    \param d_net_force Particle net forces
    \param box Box dimensions for periodic boundary condition handling
    \param npt_rdata Thermostat/barostat data
    \param deltaT Amount of real time to step forward in one time step
    
*/
cudaError_t gpu_nph_rigid_step_one(const gpu_rigid_data_arrays& rigid_data,
                                   unsigned int *d_group_members,
                                   unsigned int group_size,
                                   Scalar4 *d_net_force,
                                   const BoxDim& box, 
                                   const gpu_npt_rigid_data& npt_rdata,
                                   Scalar deltaT)
    {
    unsigned int n_bodies = rigid_data.n_bodies;
    unsigned int n_group_bodies = rigid_data.n_group_bodies;
    
    // setup the grid to run the kernel for rigid bodies
    int block_size = 64;
    int n_blocks = n_group_bodies / block_size + 1;
    dim3 body_grid(n_blocks, 1, 1);
    dim3 body_threads(block_size, 1, 1);
    gpu_nph_rigid_step_one_body_kernel<<< body_grid, body_threads  >>>(rigid_data.com, 
                                                                       rigid_data.vel, 
                                                                       rigid_data.angmom, 
                                                                       rigid_data.angvel,
                                                                       rigid_data.orientation, 
                                                                       rigid_data.body_image, 
                                                                       rigid_data.conjqm,
                                                                       rigid_data.body_mass,
                                                                       rigid_data.moment_inertia,
                                                                       rigid_data.force,
                                                                       rigid_data.torque,
                                                                       rigid_data.body_indices,
                                                                       n_group_bodies,
                                                                       n_bodies, 
                                                                       npt_rdata.epsilon_dot, 
                                                                       npt_rdata.partial_Ksum_t,
                                                                       npt_rdata.partial_Ksum_r,
                                                                       npt_rdata.nf_t,
                                                                       npt_rdata.nf_r,
                                                                       npt_rdata.dimension,
                                                                       box, 
                                                                       deltaT);
       
    gpu_nph_rigid_remap_kernel<<< body_grid, body_threads >>>(rigid_data.com,
                                                              rigid_data.body_indices,
                                                              n_group_bodies,
                                                              n_bodies,
                                                              box, 
                                                              npt_rdata.dilation,
                                                              npt_rdata.dimension,
                                                              npt_rdata.new_box);

                                                                    
    return cudaSuccess;
    }

#pragma mark RIGID_STEP_TWO_KERNEL
//! Takes the 2nd 1/2 step forward in the velocity-verlet NPH integration scheme
/*!  
    \param rdata_vel Body velocity
    \param rdata_angmom Angular momentum
    \param rdata_angvel Angular velocity
    \param rdata_orientation Quaternion
    \param rdata_conjqm Conjugate quaternion momentum
    \param d_rigid_mass Body mass
    \param d_rigid_mi Body inertia moments
    \param d_rigid_force Body forces
    \param d_rigid_torque Body torques
    \param d_rigid_group Body indices
    \param n_group_bodies Number of rigid bodies in my group
    \param n_bodies Total number of rigid bodies
    \param npt_rdata_eta_dot_t0 Thermostat translational part 
    \param npt_rdata_eta_dot_r0 Thermostat rotational part
    \param npt_rdata_epsilon_dot Barostat velocity
    \param npt_rdata_partial_Ksum_t Body translational kinetic energy 
    \param npt_rdata_partial_Ksum_r Body rotation kinetic energy
    \param npt_rdata_nf_t Translational degrees of freedom
    \param npt_rdata_nf_r Translational degrees of freedom
    \param npt_rdata_dimension System dimesion
    \param deltaT Timestep 
    \param box Box dimensions for periodic boundary condition handling
*/

extern "C" __global__ void gpu_nph_rigid_step_two_body_kernel(Scalar4* rdata_vel, 
                                                              Scalar4* rdata_angmom, 
                                                              Scalar4* rdata_angvel,
                                                              Scalar4* rdata_orientation,
                                                              Scalar4* rdata_conjqm,
                                                              Scalar *d_rigid_mass,
                                                              Scalar4 *d_rigid_mi,
                                                              Scalar4 *d_rigid_force,
                                                              Scalar4 *d_rigid_torque,
                                                              unsigned int *d_rigid_group,
                                                              unsigned int n_group_bodies,
                                                              unsigned int n_bodies, 
                                                              Scalar npt_rdata_epsilon_dot, 
                                                              Scalar* npt_rdata_partial_Ksum_t,
                                                              Scalar* npt_rdata_partial_Ksum_r,
                                                              unsigned int npt_rdata_nf_t,
                                                              unsigned int npt_rdata_nf_r,
                                                              unsigned int npt_rdata_dimension,
                                                              BoxDim box, 
                                                              Scalar deltaT)
    {
    unsigned int group_idx = blockIdx.x * blockDim.x + threadIdx.x;
    
    if (group_idx >= n_group_bodies)
        return;
        
    Scalar body_mass;
    Scalar4 moment_inertia, vel, ex_space, ey_space, ez_space, orientation, conjqm;
    Scalar4 force, torque;
    Scalar4 mbody, tbody, fquat;
    
    Scalar dt_half = Scalar(0.5) * deltaT;
    Scalar onednft, onednfr, tmp, scale_t, scale_r, akin_t, akin_r;
    
    onednft = Scalar(1.0) + (Scalar) (npt_rdata_dimension) / (Scalar) (npt_rdata_nf_t+npt_rdata_nf_r);
    onednfr = (Scalar) (npt_rdata_dimension) / (Scalar) (npt_rdata_nf_t+npt_rdata_nf_r);

    tmp = Scalar(-1.0) * dt_half * onednft * npt_rdata_epsilon_dot;
    scale_t = exp(tmp);
    tmp = Scalar(-1.0) * dt_half * onednfr * npt_rdata_epsilon_dot;
    scale_r = exp(tmp);
    
    unsigned int idx_body = d_rigid_group[group_idx];

    // Update body velocity and angmom
    body_mass = d_rigid_mass[idx_body];
    moment_inertia = d_rigid_mi[idx_body];
    vel = rdata_vel[idx_body];
    force = d_rigid_force[idx_body];
    torque = d_rigid_torque[idx_body];
    orientation = rdata_orientation[idx_body];
    conjqm = rdata_conjqm[idx_body];
    
    exyzFromQuaternion(orientation, ex_space, ey_space, ez_space);
    
    Scalar dtfm = dt_half / body_mass;
    
    // update the velocity
    Scalar4 vel2;
    vel2.x = scale_t * vel.x + dtfm * force.x;
    vel2.y = scale_t * vel.y + dtfm * force.y;
    vel2.z = scale_t * vel.z + dtfm * force.z;
    vel2.w = 0;
    
    tmp = vel2.x * vel2.x + vel2.y * vel2.y + vel2.z * vel2.z;
    akin_t = body_mass * tmp;
    
    // update angular momentum
    matrix_dot(ex_space, ey_space, ez_space, torque, tbody);
    quatvec(orientation, tbody, fquat);
    
    Scalar4  conjqm2, angmom2;
    conjqm2.x = scale_r * conjqm.x + deltaT * fquat.x;
    conjqm2.y = scale_r * conjqm.y + deltaT * fquat.y;
    conjqm2.z = scale_r * conjqm.z + deltaT * fquat.z;
    conjqm2.w = scale_r * conjqm.w + deltaT * fquat.w;
    
    invquatvec(orientation, conjqm2, mbody);
    transpose_dot(ex_space, ey_space, ez_space, mbody, angmom2);
    
    angmom2.x *= Scalar(0.5);
    angmom2.y *= Scalar(0.5);
    angmom2.z *= Scalar(0.5);
    angmom2.w = 0;
    
    // update angular velocity
    Scalar4 angvel2;
    computeAngularVelocity(angmom2, moment_inertia, ex_space, ey_space, ez_space, angvel2);
    
    akin_r = angmom2.x * angvel2.x + angmom2.y * angvel2.y + angmom2.z * angvel2.z;
    
    rdata_vel[idx_body] = vel2;
    rdata_angmom[idx_body] = angmom2;
    rdata_angvel[idx_body] = angvel2;
    rdata_conjqm[idx_body] = conjqm2;
    
    npt_rdata_partial_Ksum_t[group_idx] = akin_t;
    npt_rdata_partial_Ksum_r[group_idx] = akin_r;
    }

/*! \param rigid_data Rigid body data to step forward 1/2 step
    \param d_group_members Device array listing the indicies of the mebers of the group to integrate
    \param group_size Number of members in the group
    \param d_net_force Particle net forces
    \param d_net_virial Particle net virial
    \param box Box dimensions for periodic boundary condition handling
    \param npt_rdata Thermostat/barostat data
    \param deltaT Amount of real time to step forward in one time step
    
*/
cudaError_t gpu_nph_rigid_step_two( const gpu_rigid_data_arrays& rigid_data,
                                    unsigned int *d_group_members,
                                    unsigned int group_size,
                                    Scalar4 *d_net_force,
                                    Scalar *d_net_virial,
                                    const BoxDim& box, 
                                    const gpu_npt_rigid_data& npt_rdata,
                                    Scalar deltaT)
    {
    unsigned int n_bodies = rigid_data.n_bodies;
    unsigned int n_group_bodies = rigid_data.n_group_bodies;
                                                                                                                                                            
    unsigned int block_size = 64;
    unsigned int n_blocks = n_group_bodies / block_size + 1;                                
    dim3 body_grid(n_blocks, 1, 1);
    dim3 body_threads(block_size, 1, 1);                                                 
    gpu_nph_rigid_step_two_body_kernel<<< body_grid, body_threads >>>(rigid_data.vel, 
                                                                    rigid_data.angmom, 
                                                                    rigid_data.angvel,
                                                                    rigid_data.orientation,
                                                                    rigid_data.conjqm,
                                                                    rigid_data.body_mass,
                                                                    rigid_data.moment_inertia,
                                                                    rigid_data.force,
                                                                    rigid_data.torque,
                                                                    rigid_data.body_indices,
                                                                    n_group_bodies,
                                                                    n_bodies, 
                                                                    npt_rdata.epsilon_dot, 
                                                                    npt_rdata.partial_Ksum_t,
                                                                    npt_rdata.partial_Ksum_r,
                                                                    npt_rdata.nf_t,
                                                                    npt_rdata.nf_r,
                                                                    npt_rdata.dimension, 
                                                                    box, 
                                                                    deltaT);

                                                                                                                                             
    return cudaSuccess;
    }

#pragma mark RIGID_KINETIC_ENERGY_REDUCTION

//! Shared memory for kinetic energy reduction
extern __shared__ Scalar nph_rigid_sdata[];

/*! Summing the kinetic energy of rigid bodies
    \param npt_rdata Thermostat data for rigid bodies 
    
*/
extern "C" __global__ void gpu_nph_rigid_reduce_ksum_kernel(Scalar* npt_rdata_partial_Ksum_t,
                                                            Scalar* npt_rdata_partial_Ksum_r,
                                                            Scalar* npt_rdata_Ksum_t,
                                                            Scalar* npt_rdata_Ksum_r,
                                                            unsigned int n_bodies)
    {
    int global_idx = blockIdx.x * blockDim.x + threadIdx.x;
    
    Scalar* body_ke_t = nph_rigid_sdata;
    Scalar* body_ke_r = &nph_rigid_sdata[blockDim.x];
    
    Scalar Ksum_t = 0, Ksum_r=0;
    
    // sum up the values in the partial sum via a sliding window
    for (int start = 0; start < n_bodies; start += blockDim.x)
        {
        if (start + threadIdx.x < n_bodies)
            {
            body_ke_t[threadIdx.x] = npt_rdata_partial_Ksum_t[start + threadIdx.x];
            body_ke_r[threadIdx.x] = npt_rdata_partial_Ksum_r[start + threadIdx.x];
            }
        else
            {
            body_ke_t[threadIdx.x] = 0;
            body_ke_r[threadIdx.x] = 0;
            }
        __syncthreads();
        
        // reduce the sum within a block
        int offset = blockDim.x >> 1;
        while (offset > 0)
            {
            if (threadIdx.x < offset)
                {
                body_ke_t[threadIdx.x] += body_ke_t[threadIdx.x + offset];
                body_ke_r[threadIdx.x] += body_ke_r[threadIdx.x + offset];
                }
            offset >>= 1;
            __syncthreads();
            }
            
        // everybody sums up Ksum
        Ksum_t += body_ke_t[0];
        Ksum_r += body_ke_r[0];
        }
        
    __syncthreads();
    
    
    if (global_idx == 0)
        {
        *npt_rdata_Ksum_t = Ksum_t;
        *npt_rdata_Ksum_r = Ksum_r;
        }

    }

/*! 
    \param npt_rdata Thermostat/barostat data for rigid bodies 
*/
cudaError_t gpu_nph_rigid_reduce_ksum(const gpu_npt_rigid_data& npt_rdata)
    {
    // setup the grid to run the kernel
    int block_size = 128;
    dim3 grid( 1, 1, 1);
    dim3 threads(block_size, 1, 1);
    
    // run the kernel: double the block size to accomodate Ksum_t and Ksum_r
    gpu_nph_rigid_reduce_ksum_kernel<<< grid, threads, 2 * block_size * sizeof(Scalar) >>>(npt_rdata.partial_Ksum_t,
                                                                                          npt_rdata.partial_Ksum_r,
                                                                                          npt_rdata.Ksum_t,
                                                                                          npt_rdata.Ksum_r,
                                                                                          npt_rdata.n_bodies);
    
    return cudaSuccess;
    }
<|MERGE_RESOLUTION|>--- conflicted
+++ resolved
@@ -105,24 +105,14 @@
     \param npt_rdata_new box New box sizes
 */
 
-<<<<<<< HEAD
-extern "C" __global__ void gpu_nph_rigid_remap_kernel(Scalar4* rdata_com,
-=======
-extern "C" __global__ void gpu_nph_rigid_remap_kernel(float4 *rdata_com,
->>>>>>> 0692a130
+extern "C" __global__ void gpu_nph_rigid_remap_kernel(Scalar4 *rdata_com,
                                                       unsigned int *d_rigid_group,
                                                       unsigned int n_group_bodies,
                                                       unsigned int n_bodies, 
                                                       BoxDim box,
-<<<<<<< HEAD
-                                                      Scalar npt_rdata_dilation,
-                                                      unsigned int npt_rdata_dimension,
-                                                      Scalar4* npt_rdata_new_box)
-=======
-                                                      float nph_rdata_dilation,
+                                                      Scalar nph_rdata_dilation,
                                                       unsigned int nph_rdata_dimension,
-                                                      float4 *nph_rdata_new_box)
->>>>>>> 0692a130
+                                                      Scalar4 *nph_rdata_new_box)
     {
     unsigned int group_idx = blockIdx.x * blockDim.x + threadIdx.x;
     if (group_idx >= n_group_bodies)
@@ -130,55 +120,8 @@
 
     unsigned int idx_body = d_rigid_group[group_idx];
 
-<<<<<<< HEAD
-    Scalar oldlo, oldhi, ctr;
-    Scalar3 pos, delta;
-
-    Scalar3 lo = box.getLo();
-    Scalar3 hi = box.getHi();
-    Scalar3 L = box.getL();
-
-    Scalar4 com = rdata_com[idx_body];
-
-    delta.x = com.x - lo.x;
-    delta.y = com.y - lo.y;
-    delta.z = com.z - lo.z;
-
-    pos.x = Scalar(1.0) / L.x * delta.x;
-    pos.y = Scalar(1.0) / L.y * delta.y;
-    pos.z = Scalar(1.0) / L.z * delta.z;
-
-    // reset box to new size/shape
-    oldlo = lo.x;
-    oldhi = hi.x;
-    ctr = Scalar(0.5) * (oldlo + oldhi);
-    lo.x = (oldlo - ctr) * npt_rdata_dilation + ctr;
-    hi.x = (oldhi - ctr) * npt_rdata_dilation + ctr;
-    L.x = hi.x - lo.x;
-
-    oldlo = lo.y;
-    oldhi = hi.y;
-    ctr = Scalar(0.5) * (oldlo + oldhi);
-    lo.y = (oldlo - ctr) * npt_rdata_dilation + ctr;
-    hi.y = (oldhi - ctr) * npt_rdata_dilation + ctr;
-    L.y = hi.y - lo.y;
-
-    if (npt_rdata_dimension == 3)
-        {
-        oldlo = lo.z;
-        oldhi = hi.z;
-        ctr = Scalar(0.5) * (oldlo + oldhi);
-        lo.z = (oldlo - ctr) * npt_rdata_dilation + ctr;
-        hi.z = (oldhi - ctr) * npt_rdata_dilation + ctr;
-        L.z = hi.z - lo.z;
-        }
-
-    // convert rigid body COMs back to box coords
-    Scalar3 newboxlo = -L/Scalar(2.0);
-    pos = L * pos + newboxlo;
-=======
     Scalar3 curL = box.getL();
-    float3 L;
+    Scalar3 L;
 
     // reset box to new size/shape
     L.x = curL.x * nph_rdata_dilation;
@@ -190,21 +133,16 @@
     BoxDim newBox = box;
     newBox.setL(L);
 
-    float4 com = rdata_com[idx_body];
+    Scalar4 com = rdata_com[idx_body];
     Scalar3 f = box.makeFraction(make_scalar3(com.x, com.y, com.z));
     Scalar3 pos = newBox.makeCoordinates(f);
->>>>>>> 0692a130
 
     // write out results
     rdata_com[idx_body] = make_scalar4(pos.x, pos.y, pos.z, 0);
 
     if (idx_body == 0)
         {
-<<<<<<< HEAD
-        *npt_rdata_new_box = make_scalar4(L.x, L.y, L.z, 0);
-=======
-        *(nph_rdata_new_box) = make_float4(L.x, L.y, L.z, 0.0f);
->>>>>>> 0692a130
+        *(nph_rdata_new_box) = make_Scalar4(L.x, L.y, L.z, 0.0f);
         }
     }
 
