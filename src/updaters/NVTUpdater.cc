--- conflicted
+++ resolved
@@ -136,7 +136,6 @@
 /*! \param timestep Current time step of the simulation
 */
 void NVTUpdater::update(unsigned int timestep)
-<<<<<<< HEAD
 	{
 	assert(m_pdata);
 	static bool gave_warning = false;
@@ -319,158 +318,6 @@
 		}
 	}
 	
-=======
-    {
-    assert(m_pdata);
-    static bool gave_warning = false;
-    
-    if (m_forces.size() == 0 && !gave_warning)
-        {
-        cout << "***Warning! No forces defined in NVTUpdater, continuing anyways" << endl;
-        gave_warning = true;
-        }
-        
-    // if we haven't been called before, then the accelerations have not been set and we need to calculate them
-    if (!m_accel_set)
-        {
-        m_accel_set = true;
-        computeAccelerations(timestep, "NVT");
-        }
-        
-    if (m_prof)
-        {
-        m_prof->push("NVT");
-        m_prof->push("Half-step 1");
-        }
-        
-    // access the particle data arrays
-    ParticleDataArrays arrays = m_pdata->acquireReadWrite();
-    assert(arrays.x != NULL && arrays.y != NULL && arrays.z != NULL);
-    assert(arrays.vx != NULL && arrays.vy != NULL && arrays.vz != NULL);
-    assert(arrays.ax != NULL && arrays.ay != NULL && arrays.az != NULL);
-    
-    // now we can get on with the Nose-Hoover
-    // first half step: update the velocities and positions
-    // sum up K while we are doing the loop
-    Scalar Ksum = 0.0;
-    for (unsigned int j = 0; j < arrays.nparticles; j++)
-        {
-        Scalar denominv = Scalar(1.0) / (Scalar(1.0) + m_deltaT/Scalar(2.0) * m_Xi);
-        
-        arrays.vx[j] = (arrays.vx[j] + Scalar(1.0/2.0)*arrays.ax[j]*m_deltaT) * denominv;
-        arrays.x[j] += m_deltaT * arrays.vx[j];
-        
-        arrays.vy[j] = (arrays.vy[j] + Scalar(1.0/2.0)*arrays.ay[j]*m_deltaT) * denominv;
-        arrays.y[j] += m_deltaT * arrays.vy[j];
-        
-        arrays.vz[j] = (arrays.vz[j] + Scalar(1.0/2.0)*arrays.az[j]*m_deltaT) * denominv;
-        arrays.z[j] += m_deltaT * arrays.vz[j];
-        
-        Ksum += arrays.mass[j] * (arrays.vx[j]*arrays.vx[j] + arrays.vy[j]*arrays.vy[j] + arrays.vz[j]*arrays.vz[j]);
-        }
-        
-    // need previous xi to update eta
-    Scalar xi_prev = m_Xi;
-    
-    // update Xi
-    m_curr_T = Ksum / m_dof;
-    m_Xi += m_deltaT / (m_tau*m_tau) * (m_curr_T/m_T->getValue(timestep) - Scalar(1.0));
-    
-    // update eta
-    m_eta += m_deltaT / Scalar(2.0) * (m_Xi + xi_prev);
-    
-    // We aren't done yet! Need to fix the periodic boundary conditions
-    // this implementation only works if the particles go a wee bit outside the box, which is all that should ever happen under normal circumstances
-    // get a local copy of the simulation box
-    const BoxDim& box = m_pdata->getBox();
-    // sanity check
-    assert(box.xhi > box.xlo && box.yhi > box.ylo && box.zhi > box.zlo);
-    
-    // precalculate box lenghts
-    Scalar Lx = box.xhi - box.xlo;
-    Scalar Ly = box.yhi - box.ylo;
-    Scalar Lz = box.zhi - box.zlo;
-    
-    for (unsigned int j = 0; j < arrays.nparticles; j++)
-        {
-        // wrap the particle around the box
-        if (arrays.x[j] >= box.xhi)
-            {
-            arrays.x[j] -= Lx;
-            arrays.ix[j]++;
-            }
-        else if (arrays.x[j] < box.xlo)
-            {
-            arrays.x[j] += Lx;
-            arrays.ix[j]--;
-            }
-            
-        if (arrays.y[j] >= box.yhi)
-            {
-            arrays.y[j] -= Ly;
-            arrays.iy[j]++;
-            }
-        else if (arrays.y[j] < box.ylo)
-            {
-            arrays.y[j] += Ly;
-            arrays.iy[j]--;
-            }
-            
-        if (arrays.z[j] >= box.zhi)
-            {
-            arrays.z[j] -= Lz;
-            arrays.iz[j]++;
-            }
-        else if (arrays.z[j] < box.zlo)
-            {
-            arrays.z[j] += Lz;
-            arrays.iz[j]--;
-            }
-        }
-        
-        
-    // release the particle data arrays so that they can be accessed to add up the accelerations
-    m_pdata->release();
-    
-    // functions that computeAccelerations calls profile themselves, so suspend
-    // the profiling for now
-    if (m_prof)
-        {
-        m_prof->pop();
-        m_prof->pop();
-        }
-        
-    // for the next half of the step, we need the accelerations at t+deltaT
-    computeAccelerations(timestep+1, "NVT");
-    
-    if (m_prof)
-        {
-        m_prof->push("NVT");
-        m_prof->push("Half-step 2");
-        }
-        
-    // get the particle data arrays again so we can update the 2nd half of the step
-    arrays = m_pdata->acquireReadWrite();
-    
-    // v(t+deltaT) = v(t+deltaT/2) + 1/2 * a(t+deltaT)*deltaT
-    for (unsigned int j = 0; j < arrays.nparticles; j++)
-        {
-        arrays.vx[j] += Scalar(1.0/2.0) * m_deltaT * (arrays.ax[j] - m_Xi * arrays.vx[j]);
-        arrays.vy[j] += Scalar(1.0/2.0) * m_deltaT * (arrays.ay[j] - m_Xi * arrays.vy[j]);
-        arrays.vz[j] += Scalar(1.0/2.0) * m_deltaT * (arrays.az[j] - m_Xi * arrays.vz[j]);
-        }
-        
-    m_pdata->release();
-    
-    // and now the acceleration at timestep+1 is precalculated for the first half of the next step
-    if (m_prof)
-        {
-        m_prof->pop();
-        m_prof->pop();
-        }
-    }
-
->>>>>>> 26a287f6
 void export_NVTUpdater()
     {
     class_<NVTUpdater, boost::shared_ptr<NVTUpdater>, bases<Integrator>, boost::noncopyable>
