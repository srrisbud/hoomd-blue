--- conflicted
+++ resolved
@@ -64,11 +64,7 @@
 	\param Temp Temperature to set
 	\param seed Random seed to use for the random force compuataion
 */
-<<<<<<< HEAD
-BD_NVTUpdaterGPU::BD_NVTUpdaterGPU(boost::shared_ptr<SystemDefinition> sysdef, Scalar deltaT, Scalar Temp, unsigned int seed, bool use_diam) : BD_NVTUpdater(sysdef, deltaT, Temp, seed, use_diam)
-=======
-BD_NVTUpdaterGPU::BD_NVTUpdaterGPU(boost::shared_ptr<ParticleData> pdata, Scalar deltaT, boost::shared_ptr<Variant> Temp, unsigned int seed) : BD_NVTUpdater(pdata, deltaT, Temp, seed)
->>>>>>> b30c02d3
+BD_NVTUpdaterGPU::BD_NVTUpdaterGPU(boost::shared_ptr<SystemDefinition> sysdef, Scalar deltaT, boost::shared_ptr<Variant> Temp, unsigned int seed, bool use_diam) : BD_NVTUpdater(sysdef, deltaT, Temp, seed, use_diam)
 	{
 	// at least one GPU is needed
 	if (exec_conf.gpu.size() == 0)
@@ -158,11 +154,7 @@
 void export_BD_NVTUpdaterGPU()
 	{
 	class_<BD_NVTUpdaterGPU, boost::shared_ptr<BD_NVTUpdaterGPU>, bases<BD_NVTUpdater>, boost::noncopyable>
-<<<<<<< HEAD
-		("BD_NVTUpdaterGPU", init< boost::shared_ptr<SystemDefinition>, Scalar, Scalar, unsigned int, bool >())
-=======
-		("BD_NVTUpdaterGPU", init< boost::shared_ptr<ParticleData>, Scalar, boost::shared_ptr<Variant>, unsigned int >())
->>>>>>> b30c02d3
+		("BD_NVTUpdaterGPU", init< boost::shared_ptr<SystemDefinition>, Scalar, boost::shared_ptr<Variant>, unsigned int, bool >())
 		;
 	}
 
